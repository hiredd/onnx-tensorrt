--- conflicted
+++ resolved
@@ -227,11 +227,6 @@
 
 int32_t* convertINT64(const int64_t* weightValues, nvinfer1::Dims shape, IImporterContext* ctx)
 {
-<<<<<<< HEAD
-    ///LOG_WARNING(
-    ///    "Your ONNX model has been generated with INT64 weights, while TensorRT does not natively support INT64. "
-    ///    "Attempting to cast down to INT32.");
-=======
     static bool logged = false;
     if (!logged)
     {
@@ -240,7 +235,6 @@
             "Attempting to cast down to INT32.");
         logged = true;
     }
->>>>>>> beac3f9d
 
     const size_t nbWeights = volume(shape);
     int32_t* int32Weights{
